{
  "name": "@sei-js/react",
  "version": "1.3.3",
  "description": "React library for front end integrations with Sei",
  "main": "./dist/index.js",
  "types": "./dist/index.d.ts",
  "scripts": {
    "build": "yarn clean && tsc && yarn copy-assets",
    "clean": "rimraf dist",
    "copy-assets": "cp -r src/lib/assets dist/lib",
    "format": "eslint --fix . && prettier 'src/**/*.ts' --write --ignore-path .gitignore",
    "lint": "eslint --ignore-path .eslintignore .",
    "test": "jest --passWithNoTests"
  },
  "homepage": "https://github.com/sei-protocol/sei-js#readme",
  "keywords": [
    "sei",
    "javascript",
    "typescript",
    "react"
  ],
  "repository": "git@github.com:sei-protocol/sei-js.git",
  "license": "MIT",
  "private": false,
  "dependencies": {
<<<<<<< HEAD
    "@sei-js/core": "1.3.4",
    "react-outside-click-handler": "^1.3.0",
    "react-icons": "4.6.0"
=======
    "@sei-js/core": "1.3.6",
    "react-outside-click-handler": "^1.3.0"
>>>>>>> 8861bf4e
  },
  "peerDependencies": {
    "react": "^17.0.0 || ^18.0.0",
    "react-dom": "^17.0.0 || ^18.0.0"
  },
  "devDependencies": {
    "react": "^17.0.0 || ^18.0.0",
    "@types/react": "^17.0.0 || ^18.0.0",
    "@types/react-outside-click-handler": "^1.3.1"
  }
}<|MERGE_RESOLUTION|>--- conflicted
+++ resolved
@@ -23,14 +23,8 @@
   "license": "MIT",
   "private": false,
   "dependencies": {
-<<<<<<< HEAD
-    "@sei-js/core": "1.3.4",
-    "react-outside-click-handler": "^1.3.0",
-    "react-icons": "4.6.0"
-=======
     "@sei-js/core": "1.3.6",
     "react-outside-click-handler": "^1.3.0"
->>>>>>> 8861bf4e
   },
   "peerDependencies": {
     "react": "^17.0.0 || ^18.0.0",
