--- conflicted
+++ resolved
@@ -1,18 +1,10 @@
 # Changelog
 
-<<<<<<< HEAD
-## 0.0.0-internal-20230928170616
-
-### Patch Changes
-
-- Adjusted build of packages to support esm and cjs builds to enable tree shaking
-=======
 ## 3.0.5
 
 ### Patch Changes
 
 - 7e55add: Add `getOfflineSignerAmino` to wallet interfaces
->>>>>>> cbf71214
 
 ## 3.0.4
 
