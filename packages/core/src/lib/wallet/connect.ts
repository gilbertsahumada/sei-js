--- conflicted
+++ resolved
@@ -3,16 +3,8 @@
 
 declare global {
   interface Window {
-<<<<<<< HEAD
     compass?: WalletWindowInterface;
     fin?: WalletWindowInterface;
-=======
-    coin98?: {
-      keplr: KeplrWindow;
-    };
-    fin?: WalletWindowInterface;
-    falcon?: WalletWindowInterface;
->>>>>>> 8861bf4e
     keplr?: KeplrWindow;
     leap?: WalletWindowInterface;
     compass?: WalletWindowInterface;
